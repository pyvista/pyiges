--- conflicted
+++ resolved
@@ -50,10 +50,6 @@
         lines : bool, optional
             Convert lines.
 
-        lines : bool, optional
-            Convert B-Spline entities.
-
-<<<<<<< HEAD
         surfaces : bool, optional
             Convert B-Spline surfaces.
 
@@ -70,8 +66,9 @@
 
         Returns
         -------
-        surf : pyvista.PolyData
-            Geometry represented as ``pyvista.PolyData``.
+        surf : pyvista.PolyData or pyvista.MultiBlock
+            Geometry represented as ``pyvista.PolyData`` if merged or
+            a ``MultiBlock`` if unmerged.
 
         Examples
         --------
@@ -86,12 +83,7 @@
           Z Bounds:	-9.980e+02, 6.702e+14
           N Arrays:	0
         """
-        items = []
-=======
-    def to_vtk(self, bsplines=True, surfaces=True, delta=0.025, merge=True):
-        """Converts entities to vtk object"""
         items = pyvista.MultiBlock()
->>>>>>> aae53dad
         for entity in tqdm(self, desc='Converting entities to vtk'):
             if isinstance(entity, geometry.RationalBSplineCurve) and bsplines:
                 items.append(entity.to_vtk(delta))
